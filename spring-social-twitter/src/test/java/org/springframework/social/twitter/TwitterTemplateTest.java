--- conflicted
+++ resolved
@@ -60,25 +60,6 @@
 	}
 
 	@Test
-<<<<<<< HEAD
-	public void getProfile() {
-		Map<String, String> profileMap = new HashMap<String, String>();
-		profileMap.put("id", "7078572");
-		profileMap.put("screen_name", "habuma");
-		profileMap.put("name", "Craig Walls");
-		profileMap.put("location", "Plano, TX");
-		profileMap.put("description", "Description");
-		profileMap.put("url", "http://www.springsource.org");
-		profileMap.put("profile_image_url", "http://a3.twimg.com/profile_images/1205746571/me2_300_normal.jpg");
-		profileMap.put("created_at", "Mon Jun 25 23:50:04 +0000 2007");
-
-		when(
-				restOperations.getForObject(eq(USER_PROFILE_URL + "?screen_name={screenName}"), eq(Map.class),
-						eq("habuma"))).thenReturn(profileMap);
-
-		TwitterProfile profile = twitter.getUserProfile("habuma");
-		assertEquals(7078572, profile.getId());
-=======
 	public void getProfile() throws Exception {
 		mockServer.expect(requestTo("https://api.twitter.com/1/account/verify_credentials.json"))
 				.andExpect(method(GET))
@@ -87,9 +68,8 @@
 				.andExpect(method(GET))
 				.andRespond(withResponse(new ClassPathResource("twitter-profile.json", getClass()), responseHeaders));
 
-		TwitterProfile profile = twitter.getProfile();
+		TwitterProfile profile = twitter.getUserProfile();
 		assertEquals(12345, profile.getId());
->>>>>>> 4b6ac818
 		assertEquals("habuma", profile.getScreenName());
 		assertEquals("Craig Walls", profile.getName());
 		assertEquals("Spring Guy", profile.getDescription());
