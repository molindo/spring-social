/*
 * Copyright 2010 the original author or authors.
 *
 * Licensed under the Apache License, Version 2.0 (the "License");
 * you may not use this file except in compliance with the License.
 * You may obtain a copy of the License at
 *
 *      http://www.apache.org/licenses/LICENSE-2.0
 *
 * Unless required by applicable law or agreed to in writing, software
 * distributed under the License is distributed on an "AS IS" BASIS,
 * WITHOUT WARRANTIES OR CONDITIONS OF ANY KIND, either express or implied.
 * See the License for the specific language governing permissions and
 * limitations under the License.
 */
package org.springframework.social.facebook;

import java.util.ArrayList;
import java.util.Arrays;
import java.util.List;
import java.util.Map;

import org.springframework.http.MediaType;
import org.springframework.http.ResponseEntity;
<<<<<<< HEAD
=======
import org.springframework.http.client.ClientHttpRequestInterceptor;
>>>>>>> 4b6ac818
import org.springframework.http.converter.json.MappingJacksonHttpMessageConverter;
import org.springframework.social.oauth2.OAuth2RequestInterceptor;
import org.springframework.util.LinkedMultiValueMap;
import org.springframework.util.MultiValueMap;
import org.springframework.web.client.RestTemplate;

/**
 * This is the central class for interacting with Facebook.
 * <p>
 * All operations through Facebook require OAuth 2-based authentication.
 * Therefore, FacebookTemplate must be given an access token at construction time.
 * </p>
 * @author Craig Walls
 */
public class FacebookTemplate implements FacebookOperations {

	private final RestTemplate restTemplate;

	/**
	 * Create a new instance of FacebookTemplate.
	 * This constructor creates the FacebookTemplate using a given access token.
	 * @param accessToken An access token given by Facebook after a successful OAuth 2 authentication (or through Facebook's JS library).
	 */
	public FacebookTemplate(String accessToken) {
<<<<<<< HEAD
		this.accessToken = accessToken;
		RestTemplate restTemplate = new RestTemplate();
=======
		restTemplate = new RestTemplate();
		restTemplate.setInterceptors(new ClientHttpRequestInterceptor[] { OAuth2RequestInterceptor.draft10(accessToken) });
		// Facebook returns JSON data with text/javascript content type
>>>>>>> 4b6ac818
		MappingJacksonHttpMessageConverter json = new MappingJacksonHttpMessageConverter();
		json.setSupportedMediaTypes(Arrays.asList(new MediaType("text", "javascript")));
		restTemplate.getMessageConverters().add(json);
	}

	public String getProfileId() {
		return Long.toString(getUserProfile().getId());
	}

	public FacebookProfile getUserProfile() {
<<<<<<< HEAD
		return getUserProfile(CURRENT_USER);
	}

	public FacebookProfile getUserProfile(String facebookId) {
		@SuppressWarnings("unchecked")
		Map<String, ?> profileMap = restOperations.getForObject(OBJECT_URL + "?access_token={accessToken}", Map.class,
				facebookId, accessToken);

		long id = Long.valueOf(String.valueOf(profileMap.get("id")));
		String firstName = String.valueOf(profileMap.get("first_name"));
		String lastName = String.valueOf(profileMap.get("last_name"));
		String email = String.valueOf(profileMap.get("email"));
		return new FacebookProfile(id, firstName, lastName, email);
=======
		return restTemplate.getForObject(OBJECT_URL, FacebookProfile.class, "me");
>>>>>>> 4b6ac818
    }

	public List<String> getFriendIds() {
		ResponseEntity<Map> response = restTemplate.getForEntity(CONNECTION_URL, Map.class, CURRENT_USER_ID, FRIENDS);
		Map<String, List<Map<String, String>>> resultsMap = response.getBody();
		List<Map<String, String>> friends = resultsMap.get("data");
		List<String> friendIds = new ArrayList<String>();
		for (Map<String, String> friendData : friends) {
	        friendIds.add(friendData.get("id"));
        }
	    return friendIds;
    }
	
	public void updateStatus(String message) {
		MultiValueMap<String, String> map = new LinkedMultiValueMap<String, String>();
		map.set("message", message);
		publish(CURRENT_USER_ID, FEED, map);
	}
	
	public void updateStatus(String message, FacebookLink link) {
		MultiValueMap<String, String> map = new LinkedMultiValueMap<String, String>();
		map.set("link", link.getLink());
		map.set("name", link.getName());
		map.set("caption", link.getCaption());
		map.set("description", link.getDescription());
		map.set("message", message);
		publish(CURRENT_USER_ID, FEED, map);
	}
	
	public void publish(String object, String connection, MultiValueMap<String, String> data) {
		MultiValueMap<String, String> requestData = new LinkedMultiValueMap<String, String>(data);
		restTemplate.postForLocation(CONNECTION_URL, requestData, object, connection);
	}
	
<<<<<<< HEAD
	public String getProfilePictureUrl() {
		return getProfilePictureUrl(getProfileId());
	}

	public String getProfilePictureUrl(String profileId) {
		return "https://graph.facebook.com/" + profileId + "/picture";
	}
=======
	// subclassing hooks
	
	protected RestTemplate getRestTemplate() {
		return restTemplate;
	}
	
	// internal helpers
>>>>>>> 4b6ac818

	static final String OBJECT_URL = "https://graph.facebook.com/{objectId}";
	static final String CONNECTION_URL = OBJECT_URL + "/{connection}";
	
	static final String FRIENDS = "friends";
	static final String FEED = "feed";
	static final String CURRENT_USER_ID = "me";
}<|MERGE_RESOLUTION|>--- conflicted
+++ resolved
@@ -22,10 +22,7 @@
 
 import org.springframework.http.MediaType;
 import org.springframework.http.ResponseEntity;
-<<<<<<< HEAD
-=======
 import org.springframework.http.client.ClientHttpRequestInterceptor;
->>>>>>> 4b6ac818
 import org.springframework.http.converter.json.MappingJacksonHttpMessageConverter;
 import org.springframework.social.oauth2.OAuth2RequestInterceptor;
 import org.springframework.util.LinkedMultiValueMap;
@@ -50,14 +47,9 @@
 	 * @param accessToken An access token given by Facebook after a successful OAuth 2 authentication (or through Facebook's JS library).
 	 */
 	public FacebookTemplate(String accessToken) {
-<<<<<<< HEAD
-		this.accessToken = accessToken;
-		RestTemplate restTemplate = new RestTemplate();
-=======
 		restTemplate = new RestTemplate();
 		restTemplate.setInterceptors(new ClientHttpRequestInterceptor[] { OAuth2RequestInterceptor.draft10(accessToken) });
 		// Facebook returns JSON data with text/javascript content type
->>>>>>> 4b6ac818
 		MappingJacksonHttpMessageConverter json = new MappingJacksonHttpMessageConverter();
 		json.setSupportedMediaTypes(Arrays.asList(new MediaType("text", "javascript")));
 		restTemplate.getMessageConverters().add(json);
@@ -67,24 +59,24 @@
 		return Long.toString(getUserProfile().getId());
 	}
 
+    public String getProfileUrl() {
+        return "http://www.facebook.com/profile.php?id=" + getProfileId();
+    }
+
 	public FacebookProfile getUserProfile() {
-<<<<<<< HEAD
-		return getUserProfile(CURRENT_USER);
+		return getUserProfile(CURRENT_USER_ID);
 	}
 
 	public FacebookProfile getUserProfile(String facebookId) {
 		@SuppressWarnings("unchecked")
-		Map<String, ?> profileMap = restOperations.getForObject(OBJECT_URL + "?access_token={accessToken}", Map.class,
-				facebookId, accessToken);
+		Map<String, ?> profileMap = restTemplate.getForObject(OBJECT_URL, Map.class,
+				facebookId);
 
 		long id = Long.valueOf(String.valueOf(profileMap.get("id")));
 		String firstName = String.valueOf(profileMap.get("first_name"));
 		String lastName = String.valueOf(profileMap.get("last_name"));
 		String email = String.valueOf(profileMap.get("email"));
 		return new FacebookProfile(id, firstName, lastName, email);
-=======
-		return restTemplate.getForObject(OBJECT_URL, FacebookProfile.class, "me");
->>>>>>> 4b6ac818
     }
 
 	public List<String> getFriendIds() {
@@ -119,7 +111,6 @@
 		restTemplate.postForLocation(CONNECTION_URL, requestData, object, connection);
 	}
 	
-<<<<<<< HEAD
 	public String getProfilePictureUrl() {
 		return getProfilePictureUrl(getProfileId());
 	}
@@ -127,16 +118,13 @@
 	public String getProfilePictureUrl(String profileId) {
 		return "https://graph.facebook.com/" + profileId + "/picture";
 	}
-=======
+
 	// subclassing hooks
 	
 	protected RestTemplate getRestTemplate() {
 		return restTemplate;
 	}
 	
-	// internal helpers
->>>>>>> 4b6ac818
-
 	static final String OBJECT_URL = "https://graph.facebook.com/{objectId}";
 	static final String CONNECTION_URL = OBJECT_URL + "/{connection}";
 	
