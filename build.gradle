/*
 * Copyright 2010 the original author or authors.
 *
 * Licensed under the Apache License, Version 2.0 (the "License");
 * you may not use this file except in compliance with the License.
 * You may obtain a copy of the License at
 *
 *      http://www.apache.org/licenses/LICENSE-2.0
 *
 * Unless required by applicable law or agreed to in writing, software
 * distributed under the License is distributed on an "AS IS" BASIS,
 * WITHOUT WARRANTIES OR CONDITIONS OF ANY KIND, either express or implied.
 * See the License for the specific language governing permissions and
 * limitations under the License.
 */
 import org.springframework.build.Version

// -----------------------------------------------------------------------------
// Main gradle build file for Spring Social
// @author Chris Beams
// @author Craig Walls
// -----------------------------------------------------------------------------

// -----------------------------------------------------------------------------
// Configuration for the root project
// -----------------------------------------------------------------------------
description = 'Spring Social'
abbreviation = 'SOCIAL'

apply plugin: 'base'
apply plugin: 'idea'

def buildSrcDir = "$rootDir/buildSrc"
apply from: "$buildSrcDir/wrapper.gradle"
apply from: "$buildSrcDir/maven-root-pom.gradle"

// -----------------------------------------------------------------------------
// Configuration for all projects including this one (the root project)
//
// @see settings.gradle for list of all subprojects
// -----------------------------------------------------------------------------
allprojects {
    // group will translate to groupId during pom generation and deployment
    group = 'org.springframework.social'

    // version will be used in maven pom generation as well as determining
    // where artifacts should be deployed, based on release type of snapshot,
    // milestone or release.
    // @see org.springframework.build.Version under buildSrc/ for more info
    // @see gradle.properties for the declaration of this property.
    version = new Version(springSocialVersion)

    // default set of maven repositories to be used when resolving dependencies
    repositories {
        mavenRepo urls: 'http://maven.springframework.org/release'
        mavenRepo urls: 'http://maven.springframework.org/milestone'
        mavenRepo urls: 'http://maven.springframework.org/snapshot'
        mavenCentral()
    }
}


// -----------------------------------------------------------------------------
// Create collections of subprojects - each will receive their own configuration
// - all subprojects that start with spring-social-* are 'java projects'
// - documentation-related subprojects are not collected here
//
// @see configure(*) sections below
// -----------------------------------------------------------------------------

javaprojects = subprojects.findAll { project ->
    project.path.startsWith(':spring-social-')
}

// -----------------------------------------------------------------------------
// Configuration for all java subprojects
// -----------------------------------------------------------------------------
configure(javaprojects) {

    apply plugin: 'java' // tasks for conventional java lifecycle
    apply plugin: 'maven' // `gradle install` to push jars to local .m2 cache
    apply plugin: 'eclipse' // `gradle eclipse` to generate .classpath/.project
    apply plugin: 'idea' // `gradle idea` to generate .ipr/.iml

    // set up dedicated directories for jars and source jars.
    // this makes it easier when putting together the distribution
    libsBinDir = new File(libsDir, 'bin')
    libsSrcDir = new File(libsDir, 'src')

    // add tasks for creating source jars and generating poms etc
    apply from: "$buildSrcDir/maven-deployment.gradle"

    // add tasks for finding and publishing .xsd files
    apply from: "$buildSrcDir/schema-publication.gradle"

<<<<<<< HEAD
    h2Version = '1.3.158'
    httpComponentsVersion = '4.1.1'
    jacksonVersion = '1.8.3'
=======
    h2Version = '1.3.159'
    httpComponentsVersion = '4.1.2'
    jacksonVersion = '1.8.5'
>>>>>>> 2c9aba35
    javaxInjectVersion = '1'
    junitVersion = '4.9'
    mockitoVersion = '1.8.5'
    servletApiVersion = '2.5'
    springVersion = '3.1.0.M2'
<<<<<<< HEAD
    springSecurityCryptoVersion = '3.1.0.RC2.crypto'
    springSecurityWebVersion = '3.1.0.RC2'
=======
    springSecurityCryptoVersion = '3.1.0.RC3'
>>>>>>> 2c9aba35

    sourceSets {
        main {
            resources {
                srcDirs = ['src/main/java']
            }
        }
        test {
            resources {
                srcDirs = ['src/test/java']
            }
        }
    }

    // dependencies that are common across all java projects
    dependencies {
        testCompile "junit:junit:$junitVersion"
        testCompile "org.mockito:mockito-all:$mockitoVersion"
        testCompile "org.springframework:spring-test:$springVersion"
    }

    // enable all compiler warnings (GRADLE-1077)
    [compileJava, compileTestJava]*.options*.compilerArgs = ['-Xlint:all']

    // generate .classpath files without GRADLE_CACHE variable (GRADLE-1079)
    eclipseClasspath.variables = [:]
}


// -----------------------------------------------------------------------------
// Configuration for each individual core java subproject
//
// @see configure(javaprojects) above for general config
// -----------------------------------------------------------------------------

project('spring-social-core') {
    description = 'Foundational module containing the ServiceProvider Connect Framework and Service API invocation support.'
    dependencies {
        compile ("org.springframework:spring-jdbc:$springVersion") { optional = true }
        compile ("org.springframework:spring-web:$springVersion")
        compile ("org.springframework.security:spring-security-crypto:$springSecurityCryptoVersion") { optional = true }
        compile ("org.apache.httpcomponents:httpclient:$httpComponentsVersion") { optional = true }
        testCompile "com.h2database:h2:$h2Version"
    }
}

project('spring-social-web') {
    description = 'Spring Web Integration'
    dependencies {
        compile ("javax.inject:javax.inject:$javaxInjectVersion")
        compile "org.springframework:spring-web:$springVersion"
        compile "org.springframework:spring-webmvc:$springVersion"
        compile ("javax.servlet:servlet-api:$servletApiVersion") { provided = true }
        compile project(':spring-social-core')
    }
}

project('spring-social-security') {
    description = 'Spring Security Integration'
    dependencies {
        compile ("org.springframework:spring-web:$springVersion")
        compile ("org.springframework:spring-webmvc:$springVersion") { optional = true }
        compile ("org.springframework.security:spring-security-web:$springSecurityWebVersion")
        compile ("javax.servlet:servlet-api:$servletApiVersion") { provided = true }
        compile project(':spring-social-core')
    }
}

project('spring-social-test') {
    description = 'Rest Template Test Support'
    dependencies {
        compile project(':spring-social-core')
        compile ("org.springframework:spring-web:$springVersion")
        testCompile "org.codehaus.jackson:jackson-mapper-asl:$jacksonVersion"
    }
}

// -----------------------------------------------------------------------------
// Configuration for the docs subproject
// -----------------------------------------------------------------------------
project('docs') {
    apply from: "$buildSrcDir/docs.gradle"
}

apply from: "$buildSrcDir/dist.gradle"
apply from: "$buildSrcDir/checks.gradle"<|MERGE_RESOLUTION|>--- conflicted
+++ resolved
@@ -93,26 +93,16 @@
     // add tasks for finding and publishing .xsd files
     apply from: "$buildSrcDir/schema-publication.gradle"
 
-<<<<<<< HEAD
-    h2Version = '1.3.158'
-    httpComponentsVersion = '4.1.1'
-    jacksonVersion = '1.8.3'
-=======
     h2Version = '1.3.159'
     httpComponentsVersion = '4.1.2'
     jacksonVersion = '1.8.5'
->>>>>>> 2c9aba35
     javaxInjectVersion = '1'
     junitVersion = '4.9'
     mockitoVersion = '1.8.5'
     servletApiVersion = '2.5'
     springVersion = '3.1.0.M2'
-<<<<<<< HEAD
-    springSecurityCryptoVersion = '3.1.0.RC2.crypto'
+    springSecurityCryptoVersion = '3.1.0.RC3'
     springSecurityWebVersion = '3.1.0.RC2'
-=======
-    springSecurityCryptoVersion = '3.1.0.RC3'
->>>>>>> 2c9aba35
 
     sourceSets {
         main {
